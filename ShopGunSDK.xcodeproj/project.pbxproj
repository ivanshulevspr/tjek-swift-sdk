--- conflicted
+++ resolved
@@ -407,7 +407,6 @@
 		AECC8E1A204D5101007185B0 /* EventsTracker+SessionLifecycleHandler.swift */ = {isa = PBXFileReference; lastKnownFileType = sourcecode.swift; path = "EventsTracker+SessionLifecycleHandler.swift"; sourceTree = "<group>"; };
 		AED992842063008300671F48 /* CoreAPI_OfferRequests.swift */ = {isa = PBXFileReference; lastKnownFileType = sourcecode.swift; path = CoreAPI_OfferRequests.swift; sourceTree = "<group>"; };
 		AEDCC2EF2008BA14002644C2 /* CoreAPI_Dealer.swift */ = {isa = PBXFileReference; lastKnownFileType = sourcecode.swift; path = CoreAPI_Dealer.swift; sourceTree = "<group>"; };
-<<<<<<< HEAD
 		AEEE53F721187C5B00528E3B /* JSONValue.swift */ = {isa = PBXFileReference; lastKnownFileType = sourcecode.swift; path = JSONValue.swift; sourceTree = "<group>"; };
 		AEEE540921187EEA00528E3B /* Event+CommonPayloads.swift */ = {isa = PBXFileReference; lastKnownFileType = sourcecode.swift; path = "Event+CommonPayloads.swift"; sourceTree = "<group>"; };
 		AEEE540B21187F1D00528E3B /* UniqueViewTokenizer.swift */ = {isa = PBXFileReference; lastKnownFileType = sourcecode.swift; path = UniqueViewTokenizer.swift; sourceTree = "<group>"; };
@@ -416,9 +415,7 @@
 		AEEE54112118983500528E3B /* Geohash.swift */ = {isa = PBXFileReference; lastKnownFileType = sourcecode.swift; path = Geohash.swift; sourceTree = "<group>"; };
 		AEEE541321189A0E00528E3B /* EventsTrackerContext+CoreLocation.swift */ = {isa = PBXFileReference; lastKnownFileType = sourcecode.swift; path = "EventsTrackerContext+CoreLocation.swift"; sourceTree = "<group>"; };
 		AEEE54152118CFDE00528E3B /* EventTests.swift */ = {isa = PBXFileReference; lastKnownFileType = sourcecode.swift; path = EventTests.swift; sourceTree = "<group>"; };
-=======
 		AEEF0D86212D7F720004EFFC /* Cartfile */ = {isa = PBXFileReference; lastKnownFileType = text; path = Cartfile; sourceTree = "<group>"; };
->>>>>>> 6bbe6788
 /* End PBXFileReference section */
 
 /* Begin PBXFrameworksBuildPhase section */
