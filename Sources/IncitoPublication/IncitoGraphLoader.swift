--- conflicted
+++ resolved
@@ -9,6 +9,7 @@
 
 import UIKit
 import Incito
+import Future
 
 enum IncitoGraphLoaderError: Error {
     case invalidData
@@ -54,16 +55,11 @@
     // - load the document
     return graphClient
         .start(dataRequest: request)
-<<<<<<< HEAD
-        .flatMapResult(GenericGraphResponse<IncitoViewerGraphData>.decode(from:))
-=======
-        .map(Incito.Result.init(shopGunSDKResult:))
 //        .measure(print: " 📞 Downloaded")
         .flatMapResult({
             decodeGraphResponseData($0)
 //                .measure(print: " ⚙️ Decoded")
         })
->>>>>>> 2b45608d
         .observe({ res in
             businessLoadedCallback?(res.map({ $0.business }))
         })
@@ -75,9 +71,9 @@
         })
 }
 
-func decodeGraphResponseData(_ jsonData: Data) -> Future<Incito.Result<(business: GraphBusiness, document: IncitoPropertiesDocument)>> {
+func decodeGraphResponseData(_ jsonData: Data) -> FutureResult<(business: GraphBusiness, document: IncitoPropertiesDocument)> {
     return Future(work: {
-        Incito.Result<(business: GraphBusiness, document: IncitoPropertiesDocument)>(catching: {
+        Result<(business: GraphBusiness, document: IncitoPropertiesDocument), Error>(catching: {
 
             let jsonObj = try JSONSerialization.jsonObject(with: jsonData, options: [])
             
